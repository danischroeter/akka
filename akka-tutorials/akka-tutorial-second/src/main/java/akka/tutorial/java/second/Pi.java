--- conflicted
+++ resolved
@@ -184,13 +184,8 @@
 
     // send calculate message
     long timeout = 60000;
-<<<<<<< HEAD
-    Future<Object> replyFuture = master.sendRequestReplyFuture(new Calculate(), timeout, null);
+    Future<Object> replyFuture = master.ask(new Calculate(), timeout, null);
     Option<Object> result = replyFuture.await().resultOrException();
-=======
-    Future<Double> replyFuture = master.ask(new Calculate(), timeout, null);
-    Option<Double> result = replyFuture.await().resultOrException();
->>>>>>> 3d54c099
     if (result.isDefined()) {
       double pi = (Double) result.get();
       // TODO java api for EventHandler?
