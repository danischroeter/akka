--- conflicted
+++ resolved
@@ -5,7 +5,6 @@
 package se.scalablesolutions.akka.actor
 
 import java.net.InetSocketAddress
-<<<<<<< HEAD
 import java.util.HashSet
 
 import se.scalablesolutions.akka.Config._
@@ -23,19 +22,6 @@
 import org.codehaus.aspectwerkz.joinpoint.{MethodRtti, JoinPoint}
 
 import org.multiverse.utils.TransactionThreadLocal._
-=======
-import java.util.concurrent.CopyOnWriteArraySet
-                                                
-import se.scalablesolutions.akka.reactor._
-import se.scalablesolutions.akka.config.ScalaConfig._
-import se.scalablesolutions.akka.stm.TransactionManagement
-import se.scalablesolutions.akka.util.Helpers.ReadWriteLock
-import se.scalablesolutions.akka.util.Logging
-import se.scalablesolutions.akka.nio.protobuf.RemoteProtocol.RemoteRequest
-import se.scalablesolutions.akka.nio.{RemoteProtocolBuilder, RemoteClient, RemoteRequestIdFactory}
-import se.scalablesolutions.akka.serialization.Serializer
-import se.scalablesolutions.akka.Config._
->>>>>>> 858b219c
 
 sealed abstract class LifecycleMessage
 case class Init(config: AnyRef) extends LifecycleMessage
@@ -240,13 +226,9 @@
    */
   def stop = synchronized {
     if (isRunning) {
-<<<<<<< HEAD
       dispatcher.unregisterHandler(this)
       if (dispatcher.isInstanceOf[ThreadBasedDispatcher]) dispatcher.shutdown
       // FIXME: Need to do reference count to know if EventBasedThreadPoolDispatcher and EventBasedSingleThreadDispatcher can be shut down
-=======
-      messageDispatcher.unregisterHandler(this)
->>>>>>> 858b219c
       isRunning = false
       shutdown
     } else throw new IllegalStateException("Actor has not been started, you need to invoke 'actor.start' before using it")
@@ -413,15 +395,10 @@
    */
   protected[this] def spawn[T <: Actor](actorClass: Class[T]): T = {
     val actor = actorClass.newInstance.asInstanceOf[T]
-<<<<<<< HEAD
     if (!dispatcher.isInstanceOf[ThreadBasedDispatcher]) {
       actor.dispatcher = dispatcher
       actor.mailbox = mailbox
     }
-=======
-    actor.messageDispatcher = messageDispatcher
-    actor.mailbox = mailbox
->>>>>>> 858b219c
     actor.start
     actor
   }
@@ -434,15 +411,10 @@
   protected[this] def spawnRemote[T <: Actor](actorClass: Class[T], hostname: String, port: Int): T = {
     val actor = actorClass.newInstance.asInstanceOf[T]
     actor.makeRemote(hostname, port)
-<<<<<<< HEAD
     if (!dispatcher.isInstanceOf[ThreadBasedDispatcher]) {
       actor.dispatcher = dispatcher
       actor.mailbox = mailbox
     }
-=======
-    actor.messageDispatcher = messageDispatcher
-    actor.mailbox = mailbox
->>>>>>> 858b219c
     actor.start
     actor
   }
