--- conflicted
+++ resolved
@@ -14,15 +14,11 @@
 
 class FlowSlidingSpec extends AkkaSpec with GeneratorDrivenPropertyChecks {
   import system.dispatcher
-<<<<<<< HEAD
-  implicit val mat = ActorMaterializer(ActorMaterializerSettings(system))
-=======
   val settings = ActorMaterializerSettings(system)
     .withInputBuffer(initialSize = 2, maxSize = 16)
 
   implicit val materializer = ActorMaterializer(settings)
 
->>>>>>> 33a9257a
   "Sliding" must {
     import org.scalacheck.Shrink.shrinkAny
     def check(gen: Gen[(Int, Int, Int)]): Unit =
