/**
 * Copyright (C) 2009-2011 Typesafe Inc. <http://www.typesafe.com>
 */

package akka.actor

<<<<<<< HEAD
import akka.testkit.AkkaSpec
=======
import org.scalatest.WordSpec
import org.scalatest.matchers.MustMatchers
import akka.util.duration._
>>>>>>> 963ea0d9
import DeploymentConfig._

class DeployerSpec extends AkkaSpec {

  "A Deployer" must {
    "be able to parse 'akka.actor.deployment._' config elements" in {
      val deployment = app.deployer.lookupInConfig("service-ping")
      deployment must be('defined)

      deployment must equal(Some(
        Deploy(
          "service-ping",
          None,
          RoundRobin,
          NrOfInstances(3),
<<<<<<< HEAD
          BannagePeriodFailureDetector(10),
          app.deployer.deploymentConfig.RemoteScope(List(
=======
          BannagePeriodFailureDetector(10 seconds),
          RemoteScope(List(
>>>>>>> 963ea0d9
            RemoteAddress("wallace", 2552), RemoteAddress("gromit", 2552))))))
      // ClusterScope(
      //   List(Node("node1")),
      //   new NrOfInstances(3),
      //   Replication(
      //     TransactionLog,
      //     WriteThrough)))))
    }
  }
}<|MERGE_RESOLUTION|>--- conflicted
+++ resolved
@@ -4,13 +4,8 @@
 
 package akka.actor
 
-<<<<<<< HEAD
 import akka.testkit.AkkaSpec
-=======
-import org.scalatest.WordSpec
-import org.scalatest.matchers.MustMatchers
 import akka.util.duration._
->>>>>>> 963ea0d9
 import DeploymentConfig._
 
 class DeployerSpec extends AkkaSpec {
@@ -26,13 +21,8 @@
           None,
           RoundRobin,
           NrOfInstances(3),
-<<<<<<< HEAD
-          BannagePeriodFailureDetector(10),
+          BannagePeriodFailureDetector(10 seconds),
           app.deployer.deploymentConfig.RemoteScope(List(
-=======
-          BannagePeriodFailureDetector(10 seconds),
-          RemoteScope(List(
->>>>>>> 963ea0d9
             RemoteAddress("wallace", 2552), RemoteAddress("gromit", 2552))))))
       // ClusterScope(
       //   List(Node("node1")),
